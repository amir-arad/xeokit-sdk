import {Canvas2Image} from "../libs/canvas2image.js";
import {core} from "../core.js";
import {utils} from '../utils.js';
import {math} from '../math/math.js';
import {stats} from '../stats.js';
import {Component} from '../Component.js';
import {Spinner} from './Spinner.js';
import {WEBGL_INFO} from '../webglInfo.js';

const WEBGL_CONTEXT_NAMES = [
    "webgl",
    "experimental-webgl",
    "webkit-3d",
    "moz-webgl",
    "moz-glweb20"
];

/**
 * @desc Manages its {@link Scene}'s HTML canvas.
 *
 * * Provides the HTML canvas element in {@link Canvas#canvas}.
 * * Has a {@link Spinner}, provided at {@link Canvas#spinner}, which manages the loading progress indicator.
 */
class Canvas extends Component {

    /**
     @private
     */
    get type() {
        return "Canvas";
    }

    /**
     * @constructor
     * @private
     */
    constructor(owner, cfg = {}) {

        super(owner, cfg);

        /**
         * The HTML canvas.
         *
         * @property canvas
         * @type {HTMLCanvasElement}
         * @final
         */
        this.canvas = cfg.canvas;

        /**
         * The WebGL rendering context.
         *
         * @property gl
         * @type {WebGLRenderingContext}
         * @final
         */
        this.gl = null;

        /**
         * True when WebGL 2 support is enabled.
         *
         * @property webgl2
         * @type {Boolean}
         * @final
         */
        this.webgl2 = false; // Will set true in _initWebGL if WebGL is requested and we succeed in getting it.

        /**
         * Indicates if this Canvas is transparent.
         *
         * @property transparent
         * @type {Boolean}
         * @default {false}
         * @final
         */
        this.transparent = !!cfg.transparent;

        /**
         * Attributes for the WebGL context
         *
         * @type {{}|*}
         */
        this.contextAttr = cfg.contextAttr || {};
        this.contextAttr.alpha = this.transparent;

        if (this.contextAttr.preserveDrawingBuffer === undefined || this.contextAttr.preserveDrawingBuffer === null) {
            this.contextAttr.preserveDrawingBuffer = true;
        }

        this.contextAttr.stencil = false;
        this.contextAttr.antialias = true;
        this.contextAttr.premultipliedAlpha = this.contextAttr.premultipliedAlpha !== false;
        this.contextAttr.antialias = this.contextAttr.antialias !== false;

        // If the canvas uses css styles to specify the sizes make sure the basic
        // width and height attributes match or the WebGL context will use 300 x 150

        this.canvas.width = this.canvas.clientWidth;
        this.canvas.height = this.canvas.clientHeight;

        /**
         * Boundary of the Canvas in absolute browser window coordinates.
         *
         * ### Usage:
         *
         * ````javascript
         * var boundary = myScene.canvas.boundary;
         *
         * var xmin = boundary[0];
         * var ymin = boundary[1];
         * var width = boundary[2];
         * var height = boundary[3];
         * ````
         *
         * @property boundary
         * @type {{Number[]}}
         * @final
         */
        this.boundary = [
            this.canvas.offsetLeft, this.canvas.offsetTop,
            this.canvas.clientWidth, this.canvas.clientHeight
        ];

        // Get WebGL context

        this._initWebGL(cfg);

        // Bind context loss and recovery handlers

        const self = this;

        this.canvas.addEventListener("webglcontextlost", this._webglcontextlostListener = function (event) {
                console.time("webglcontextrestored");
                self.scene._webglContextLost();
                /**
                 * Fired whenever the WebGL context has been lost
                 * @event webglcontextlost
                 */
                self.fire("webglcontextlost");
                event.preventDefault();
            },
            false);

        this.canvas.addEventListener("webglcontextrestored", this._webglcontextrestoredListener = function (event) {
                self._initWebGL();
                if (self.gl) {
                    self.scene._webglContextRestored(self.gl);
                    /**
                     * Fired whenever the WebGL context has been restored again after having previously being lost
                     * @event webglContextRestored
                     * @param value The WebGL context object
                     */
                    self.fire("webglcontextrestored", self.gl);
                    event.preventDefault();
                }
                console.timeEnd("webglcontextrestored");
            },
            false);

        // Publish canvas size and position changes on each scene tick

        let lastWindowWidth = null;
        let lastWindowHeight = null;

        let lastCanvasWidth = null;
        let lastCanvasHeight = null;

        let lastCanvasOffsetLeft = null;
        let lastCanvasOffsetTop = null;

        let lastParent = null;

        this._tick = this.scene.on("tick", function () {

            const canvas = self.canvas;

            const newWindowSize = (window.innerWidth !== lastWindowWidth || window.innerHeight !== lastWindowHeight);
            const newCanvasSize = (canvas.clientWidth !== lastCanvasWidth || canvas.clientHeight !== lastCanvasHeight);
            const newCanvasPos = (canvas.offsetLeft !== lastCanvasOffsetLeft || canvas.offsetTop !== lastCanvasOffsetTop);

            const parent = canvas.parentElement;
            const newParent = (parent !== lastParent);

            if (newWindowSize || newCanvasSize || newCanvasPos || newParent) {

                self._spinner._adjustPosition();

                if (newCanvasSize || newCanvasPos) {

                    const newWidth = canvas.clientWidth;
                    const newHeight = canvas.clientHeight;

                    // TODO: Wasteful to re-count pixel size of each canvas on each canvas' resize
                    if (newCanvasSize) {
                        let countPixels = 0;
                        let scene;
                        for (const sceneId in core.scenes) {
                            if (core.scenes.hasOwnProperty(sceneId)) {
                                scene = core.scenes[sceneId];
                                countPixels += scene.canvas.canvas.clientWidth * scene.canvas.canvas.clientHeight;
                            }
                        }
                        stats.memory.pixels = countPixels;

                        canvas.width = canvas.clientWidth;
                        canvas.height = canvas.clientHeight;
                    }

                    const boundary = self.boundary;

                    boundary[0] = canvas.offsetLeft;
                    boundary[1] = canvas.offsetTop;
                    boundary[2] = newWidth;
                    boundary[3] = newHeight;

                    /**
                     * Fired whenever this Canvas's {@link Canvas/boundary} property changes.
                     *
                     * @event boundary
                     * @param value The property's new value
                     */
                    self.fire("boundary", boundary);

                    lastCanvasWidth = newWidth;
                    lastCanvasHeight = newHeight;
                }

                if (newWindowSize) {
                    lastWindowWidth = window.innerWidth;
                    lastWindowHeight = window.innerHeight;
                }

                if (newCanvasPos) {
                    lastCanvasOffsetLeft = canvas.offsetLeft;
                    lastCanvasOffsetTop = canvas.offsetTop;
                }

                lastParent = parent;
            }
        });

        this.canvas.oncontextmenu = function (e) {
            e.preventDefault();
        };

        this._spinner = new Spinner(this.scene, {
            canvas: this.canvas
        });

<<<<<<< HEAD
        // Set property, see definition further down
        this.backgroundColor = cfg.backgroundColor;
=======
        this.clearColorAmbient = cfg.clearColorAmbient;
>>>>>>> f372eccb
    }

    /**
     * Creates a default canvas in the DOM.
     * @private
     */
    _createCanvas() {

        const canvasId = "xeokit-canvas-" + math.createUUID();
        const body = document.getElementsByTagName("body")[0];
        const div = document.createElement('div');

        const style = div.style;
        style.height = "100%";
        style.width = "100%";
        style.padding = "0";
        style.margin = "0";
        style.background = "rgba(0,0,0,0);";
        style.float = "left";
        style.left = "0";
        style.top = "0";
        style.position = "absolute";
        style.opacity = "1.0";
        style["z-index"] = "-10000";

        div.innerHTML += '<canvas id="' + canvasId + '" style="width: 100%; height: 100%; float: left; margin: 0; padding: 0;"></canvas>';

        body.appendChild(div);

        this.canvas = document.getElementById(canvasId);
    }

    _getElementXY(e) {
        let x = 0, y = 0;
        while (e) {
            x += (e.offsetLeft - e.scrollLeft);
            y += (e.offsetTop - e.scrollTop);
            e = e.offsetParent;
        }
        return {x: x, y: y};
    }

    /**
     * Initialises the WebGL context
     * @private
     */
    _initWebGL(cfg) {

        // Default context attribute values

        if (false && cfg.webgl2) {
            try {
                this.gl = this.canvas.getContext("webgl2", this.contextAttr);
            } catch (e) { // Try with next context name
            }
            if (!this.gl) {
                this.warn('Failed to get a WebGL 2 context - defaulting to WebGL 1.');
            } else {
                this.webgl2 = true;
            }
        }

        if (!this.gl) {
            for (let i = 0; !this.gl && i < WEBGL_CONTEXT_NAMES.length; i++) {
                try {
                    this.gl = this.canvas.getContext(WEBGL_CONTEXT_NAMES[i], this.contextAttr);
                } catch (e) { // Try with next context name
                }
            }
        }

        if (!this.gl) {

            this.error('Failed to get a WebGL context');

            /**
             * Fired whenever the canvas failed to get a WebGL context, which probably means that WebGL
             * is either unsupported or has been disabled.
             * @event webglContextFailed
             */
            this.fire("webglContextFailed", true, true);
        }

        if (this.gl) {
            // Setup extension (if necessary) and hints for fragment shader derivative functions
            if (this.webgl2) {
                this.gl.hint(this.gl.FRAGMENT_SHADER_DERIVATIVE_HINT, this.gl.FASTEST);
            } else if (WEBGL_INFO.SUPPORTED_EXTENSIONS["OES_standard_derivatives"]) {
                const ext = this.gl.getExtension("OES_standard_derivatives");
                this.gl.hint(ext.FRAGMENT_SHADER_DERIVATIVE_HINT_OES, this.gl.FASTEST);
            }
        }
    }

    /**
     * Sets if the canvas background color is derived from an {@link AmbientLight}.
     *
     * This only has effect when the canvas is not transparent. When not enabled, the background color
     * will be the canvas element's HTML/CSS background color.
     *
     * Default value is ````false````.
     *
     * @type {Boolean}
     */
    set clearColorAmbient(clearColorAmbient) {
        this._clearColorAmbient = !!clearColorAmbient;
    }

    /**
     * Gets if the canvas background color is derived from an {@link AmbientLight}.
     *
     * This only has effect when the canvas is not transparent. When not enabled, the background color
     * will be the canvas element's HTML/CSS background color.
     *
     * Default value is ````false````.
     *
     * @type {Boolean}
     */

    get clearColorAmbient() {
        return this._clearColorAmbient;
    }

    /**
     * Returns a snapshot of this Canvas as a Base64-encoded image.
     *
     * When a callback is given, this method will capture the snapshot asynchronously, on the next animation frame,
     * and return it via the callback.
     *
     * When no callback is given, this method captures and returns the snapshot immediately. Note that is only
     * possible when you have configured the Canvas's {@link Scene} to preserve the
     * WebGL drawing buffer, which has a performance overhead.
     *
     * #### Usage:
     *
     * ````javascript
     * // Get snapshot asynchronously
     * viewer.scene.canvas.getSnapshot({
     *         width: 500, // Defaults to size of canvas
     *         height: 500,
     *         format: "png" // Options are "jpeg" (default), "png" and "bmp"
     *     }, function(imageDataURL) {
     *         imageElement.src = imageDataURL;
     *     });
     *
     * // Get snapshot synchronously, requires that Scene be
     * // configured with preserveDrawingBuffer; true
     * imageElement.src = viewer.scene.canvas.getSnapshot({
     *         width: 500,
     *         height: 500,
     *         format: "png"
     *     });
     * ````
     * @param {*} [params] Capture options.
     * @param {Number} [params.width] Desired width of result in pixels - defaults to width of canvas.
     * @param {Number} [params.height] Desired height of result in pixels - defaults to height of canvas.
     * @param {String} [params.format="jpeg"] Desired format; "jpeg", "png" or "bmp".
     * @param {Function} [ok] Callback to return the image data when taking a snapshot asynchronously.
     * @returns {String} String-encoded image data when taking the snapshot synchronously. Returns null when the ````ok```` callback is given.
     */
    getSnapshot(params, ok) {

        if (!this.canvas) {
            this.error("Can't get snapshot - no canvas.");
            ok(null);
            return;
        }

        if (ok) { // Asynchronous
            const self = this;
            requestAnimationFrame(function () {
                self.scene.render(true); // Force-render a frame
                ok(self._getSnapshot(params));
            });
        } else {
            return this._getSnapshot(params);
        }
    }

    _getSnapshot(params) {
        params = params || {};
        const width = params.width || this.canvas.width;
        const height = params.height || this.canvas.height;
        const format = params.format || "jpeg";
        let image;
        switch (format) {
            case "jpeg":
                image = Canvas2Image.saveAsJPEG(this.canvas, false, width, height);
                break;
            case "png":
                image = Canvas2Image.saveAsPNG(this.canvas, true, width, height);
                break;
            case "bmp":
                image = Canvas2Image.saveAsBMP(this.canvas, true, width, height);
                break;
            default:
                this.error("Unsupported snapshot format: '" + format
                    + "' - supported types are 'jpeg', 'bmp' and 'png' - defaulting to 'jpeg'");
                image = Canvas2Image.saveAsJPEG(this.canvas, true, width, height);
        }
        return image.src;
    }

    /**
     * Reads colors of pixels from the last rendered frame.
     *
     * Call this method like this:
     *
     * ````JavaScript
     *
     * // Ignore transparent pixels (default is false)
     * var opaqueOnly = true;
     *
     * var colors = new Float32Array(8);
     *
     * viewer.scene.canvas.readPixels([ 100, 22, 12, 33 ], colors, 2, opaqueOnly);
     * ````
     *
     * Then the r,g,b components of the colors will be set to the colors at those pixels.
     *
     * @param {Number[]} pixels
     * @param {Number[]} colors
     * @param {Number} size
     * @param {Boolean} opaqueOnly
     */
    readPixels(pixels, colors, size, opaqueOnly) {
        return this.scene._renderer.readPixels(pixels, colors, size, opaqueOnly);
    }

    /**
     * Simulates lost WebGL context.
     */
    loseWebGLContext() {
        if (this.canvas.loseContext) {
            this.canvas.loseContext();
        }
    }

    /**
<<<<<<< HEAD
     * A background color for the canvas. This is overridden by {@link Canvas#backgroundImage}.
     *
     * You can set this to a new color at any time.
     *
     * @property backgroundColor
     * @type {Number[]}
     * @default null
     */
    set backgroundColor(value) {
        if (!value) {
            this._backgroundColor = null;
        } else {
            (this._backgroundColor = this._backgroundColor || math.vec4()).set(value || [0, 0, 0, 1]);
        }
        if (this.scene._renderer) {
            this.scene._renderer.imageDirty();
        }
    }

    get backgroundColor() {
        return this._backgroundColor;
    }

    /**
=======
>>>>>>> f372eccb
     The busy {@link Spinner} for this Canvas.

     @property spinner
     @type Spinner
     @final
     */
    get spinner() {
        return this._spinner;
    }

    destroy() {
        this.scene.off(this._tick);
        this._spinner._destroy();
        // Memory leak avoidance
        this.canvas.removeEventListener("webglcontextlost", this._webglcontextlostListener);
        this.canvas.removeEventListener("webglcontextrestored", this._webglcontextrestoredListener);
        this.canvas = null;
        this.gl = null;
        super.destroy();
    }
}

export {Canvas};<|MERGE_RESOLUTION|>--- conflicted
+++ resolved
@@ -247,12 +247,7 @@
             canvas: this.canvas
         });
 
-<<<<<<< HEAD
-        // Set property, see definition further down
-        this.backgroundColor = cfg.backgroundColor;
-=======
         this.clearColorAmbient = cfg.clearColorAmbient;
->>>>>>> f372eccb
     }
 
     /**
@@ -492,33 +487,6 @@
     }
 
     /**
-<<<<<<< HEAD
-     * A background color for the canvas. This is overridden by {@link Canvas#backgroundImage}.
-     *
-     * You can set this to a new color at any time.
-     *
-     * @property backgroundColor
-     * @type {Number[]}
-     * @default null
-     */
-    set backgroundColor(value) {
-        if (!value) {
-            this._backgroundColor = null;
-        } else {
-            (this._backgroundColor = this._backgroundColor || math.vec4()).set(value || [0, 0, 0, 1]);
-        }
-        if (this.scene._renderer) {
-            this.scene._renderer.imageDirty();
-        }
-    }
-
-    get backgroundColor() {
-        return this._backgroundColor;
-    }
-
-    /**
-=======
->>>>>>> f372eccb
      The busy {@link Spinner} for this Canvas.
 
      @property spinner
