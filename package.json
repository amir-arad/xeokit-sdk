--- conflicted
+++ resolved
@@ -1,10 +1,6 @@
 {
   "name": "@xeokit/xeokit-sdk",
-<<<<<<< HEAD
   "version": "2.0.0-alpha-typescript.6",
-=======
-  "version": "1.4.0-beta.7",
->>>>>>> 89909d5d
   "description": "Web Programming Toolkit for 3D/2D BIM and AEC Graphics",
   "main": "/dist/xeokit-sdk.es.js",
   "scripts": {
@@ -56,22 +52,14 @@
     "http-server": "^0.12.3",
     "rollup": "^2.46.0",
     "rollup-plugin-node-resolve": "^5.2.0",
-<<<<<<< HEAD
     "rollup-plugin-terser": "^7.0.2",
     "typescript": "^4.3.5"
-=======
-    "rollup-plugin-terser": "^7.0.2"
->>>>>>> 89909d5d
   },
   "files": [
     "/dist"
   ],
-<<<<<<< HEAD
   "types": "dist/index.d.ts",
-  "dependencies": {}
-=======
   "dependencies": {
     "auto-changelog": "^2.3.0"
   }
->>>>>>> 89909d5d
 }